# Copyright The PyTorch Lightning team.
#
# Licensed under the Apache License, Version 2.0 (the "License");
# you may not use this file except in compliance with the License.
# You may obtain a copy of the License at
#
#     http://www.apache.org/licenses/LICENSE-2.0
#
# Unless required by applicable law or agreed to in writing, software
# distributed under the License is distributed on an "AS IS" BASIS,
# WITHOUT WARRANTIES OR CONDITIONS OF ANY KIND, either express or implied.
# See the License for the specific language governing permissions and
# limitations under the License.
"""Trainer to automate the training."""
import logging
import os
import traceback
import warnings
from datetime import timedelta
from pathlib import Path
from typing import Any, Dict, Iterable, List, Optional, Tuple, Union
from weakref import proxy

import torch

import pytorch_lightning as pl
from pytorch_lightning.accelerators import Accelerator, IPUAccelerator
from pytorch_lightning.callbacks import Callback
from pytorch_lightning.core.datamodule import LightningDataModule
from pytorch_lightning.core.memory import ModelSummary
from pytorch_lightning.loggers import LightningLoggerBase
from pytorch_lightning.loops import TrainingBatchLoop, TrainingEpochLoop
from pytorch_lightning.loops.dataloader.evaluation_loop import EvaluationLoop
from pytorch_lightning.loops.dataloader.prediction_loop import PredictionLoop
from pytorch_lightning.loops.fit_loop import FitLoop
from pytorch_lightning.plugins import Plugin
from pytorch_lightning.plugins.environments import ClusterEnvironment
from pytorch_lightning.profiler import (
    AdvancedProfiler,
    BaseProfiler,
    PassThroughProfiler,
    PyTorchProfiler,
    SimpleProfiler,
    XLAProfiler,
)
from pytorch_lightning.trainer.callback_hook import TrainerCallbackHookMixin
from pytorch_lightning.trainer.configuration_validator import ConfigValidator
from pytorch_lightning.trainer.connectors.accelerator_connector import AcceleratorConnector
from pytorch_lightning.trainer.connectors.callback_connector import CallbackConnector
from pytorch_lightning.trainer.connectors.checkpoint_connector import CheckpointConnector
from pytorch_lightning.trainer.connectors.data_connector import DataConnector
from pytorch_lightning.trainer.connectors.debugging_connector import DebuggingConnector
from pytorch_lightning.trainer.connectors.env_vars_connector import _defaults_from_env_vars
from pytorch_lightning.trainer.connectors.logger_connector import LoggerConnector
from pytorch_lightning.trainer.connectors.model_connector import ModelConnector
from pytorch_lightning.trainer.connectors.optimizer_connector import OptimizerConnector
from pytorch_lightning.trainer.connectors.slurm_connector import SLURMConnector
from pytorch_lightning.trainer.connectors.training_trick_connector import TrainingTricksConnector
from pytorch_lightning.trainer.data_loading import TrainerDataLoadingMixin
from pytorch_lightning.trainer.deprecated_api import DeprecatedTrainerAttributes
from pytorch_lightning.trainer.logging import TrainerLoggingMixin
from pytorch_lightning.trainer.model_hooks import TrainerModelHooksMixin
from pytorch_lightning.trainer.optimizers import TrainerOptimizersMixin
from pytorch_lightning.trainer.properties import TrainerProperties
from pytorch_lightning.trainer.states import TrainerFn, TrainerState, TrainerStatus
from pytorch_lightning.trainer.training_tricks import TrainerTrainingTricksMixin
from pytorch_lightning.tuner.auto_gpu_select import pick_multiple_gpus
from pytorch_lightning.tuner.lr_finder import _LRFinder
from pytorch_lightning.tuner.tuning import Tuner
from pytorch_lightning.utilities import (
    _IPU_AVAILABLE,
    _TPU_AVAILABLE,
    device_parser,
    DeviceType,
    parsing,
    rank_zero_deprecation,
    rank_zero_info,
    rank_zero_warn,
)
from pytorch_lightning.utilities.debugging import InternalDebugger
from pytorch_lightning.utilities.distributed import distributed_available
from pytorch_lightning.utilities.exceptions import MisconfigurationException
from pytorch_lightning.utilities.imports import _fault_tolerant_enabled
from pytorch_lightning.utilities.model_helpers import is_overridden
from pytorch_lightning.utilities.seed import reset_seed
from pytorch_lightning.utilities.types import _EVALUATE_OUTPUT, _PREDICT_OUTPUT, EVAL_DATALOADERS, TRAIN_DATALOADERS

log = logging.getLogger(__name__)
# warnings to ignore in trainer
warnings.filterwarnings(
    'ignore', message='torch.distributed.reduce_op is deprecated, '
    'please use torch.distributed.ReduceOp instead'
)


class Trainer(
    TrainerProperties,
    TrainerCallbackHookMixin,
    TrainerModelHooksMixin,
    TrainerOptimizersMixin,
    TrainerLoggingMixin,
    TrainerTrainingTricksMixin,
    TrainerDataLoadingMixin,
    DeprecatedTrainerAttributes,
):

    @_defaults_from_env_vars
    def __init__(
        self,
        logger: Union[LightningLoggerBase, Iterable[LightningLoggerBase], bool] = True,
        checkpoint_callback: bool = True,
        callbacks: Optional[Union[List[Callback], Callback]] = None,
        default_root_dir: Optional[str] = None,
        gradient_clip_val: float = 0.0,
        gradient_clip_algorithm: str = 'norm',
        process_position: int = 0,
        num_nodes: int = 1,
        num_processes: int = 1,
        devices: Optional[Union[List[int], str, int]] = None,
        gpus: Optional[Union[List[int], str, int]] = None,
        auto_select_gpus: bool = False,
        tpu_cores: Optional[Union[List[int], str, int]] = None,
        ipus: Optional[int] = None,
        log_gpu_memory: Optional[str] = None,
        progress_bar_refresh_rate: Optional[int] = None,
        overfit_batches: Union[int, float] = 0.0,
        track_grad_norm: Union[int, float, str] = -1,
        check_val_every_n_epoch: int = 1,
        fast_dev_run: Union[int, bool] = False,
        accumulate_grad_batches: Union[int, Dict[int, int], List[list]] = 1,
        max_epochs: Optional[int] = None,
        min_epochs: Optional[int] = None,
        max_steps: Optional[int] = None,
        min_steps: Optional[int] = None,
        max_time: Optional[Union[str, timedelta, Dict[str, int]]] = None,
        limit_train_batches: Union[int, float] = 1.0,
        limit_val_batches: Union[int, float] = 1.0,
        limit_test_batches: Union[int, float] = 1.0,
        limit_predict_batches: Union[int, float] = 1.0,
        val_check_interval: Union[int, float] = 1.0,
        flush_logs_every_n_steps: int = 100,
        log_every_n_steps: int = 50,
        accelerator: Optional[Union[str, Accelerator]] = None,
        sync_batchnorm: bool = False,
        precision: int = 32,
        weights_summary: Optional[str] = 'top',
        weights_save_path: Optional[str] = None,
        num_sanity_val_steps: int = 2,
        truncated_bptt_steps: Optional[int] = None,
        resume_from_checkpoint: Optional[Union[Path, str]] = None,
        profiler: Optional[Union[BaseProfiler, str]] = None,
        benchmark: bool = False,
        deterministic: bool = False,
        reload_dataloaders_every_n_epochs: int = 0,
        reload_dataloaders_every_epoch: bool = False,
        auto_lr_find: Union[bool, str] = False,
        replace_sampler_ddp: bool = True,
        terminate_on_nan: bool = False,
        auto_scale_batch_size: Union[str, bool] = False,
        prepare_data_per_node: bool = True,
        plugins: Optional[Union[List[Union[Plugin, ClusterEnvironment, str]], Plugin, ClusterEnvironment, str]] = None,
        amp_backend: str = 'native',
        amp_level: str = 'O2',
        distributed_backend: Optional[str] = None,
        move_metrics_to_cpu: bool = False,
        multiple_trainloader_mode: str = 'max_size_cycle',
        stochastic_weight_avg: bool = False
    ):
        r"""
        Customize every aspect of training via flags

        Args:

            accelerator: Previously known as distributed_backend (dp, ddp, ddp2, etc...).
                Can also take in an accelerator object for custom hardware.

            accumulate_grad_batches: Accumulates grads every k batches or as set up in the dict.

            amp_backend: The mixed precision backend to use ("native" or "apex")

            amp_level: The optimization level to use (O1, O2, etc...).

            auto_lr_find: If set to True, will make trainer.tune() run a learning rate finder,
                trying to optimize initial learning for faster convergence. trainer.tune() method will
                set the suggested learning rate in self.lr or self.learning_rate in the LightningModule.
                To use a different key set a string instead of True with the key name.

            auto_scale_batch_size: If set to True, will `initially` run a batch size
                finder trying to find the largest batch size that fits into memory.
                The result will be stored in self.batch_size in the LightningModule.
                Additionally, can be set to either `power` that estimates the batch size through
                a power search or `binsearch` that estimates the batch size through a binary search.

            auto_select_gpus: If enabled and `gpus` is an integer, pick available
                gpus automatically. This is especially useful when
                GPUs are configured to be in "exclusive mode", such
                that only one process at a time can access them.

            benchmark: If true enables cudnn.benchmark.

            callbacks: Add a callback or list of callbacks.

            checkpoint_callback: If ``True``, enable checkpointing.
                It will configure a default ModelCheckpoint callback if there is no user-defined ModelCheckpoint in
                :paramref:`~pytorch_lightning.trainer.trainer.Trainer.callbacks`.

            check_val_every_n_epoch: Check val every n train epochs.

            default_root_dir: Default path for logs and weights when no logger/ckpt_callback passed.
                Default: ``os.getcwd()``.
                Can be remote file paths such as `s3://mybucket/path` or 'hdfs://path/'

            deterministic: If true enables cudnn.deterministic.

            devices: Will be mapped to either `gpus`, `tpu_cores`, `num_processes` or `ipus`,
                based on the accelerator type.

            distributed_backend: deprecated. Please use 'accelerator'

            fast_dev_run: runs n if set to ``n`` (int) else 1 if set to ``True`` batch(es)
                of train, val and test to find any bugs (ie: a sort of unit test).

            flush_logs_every_n_steps: How often to flush logs to disk (defaults to every 100 steps).

            gpus: number of gpus to train on (int) or which GPUs to train on (list or str) applied per node

            gradient_clip_val: 0 means don't clip.

            gradient_clip_algorithm: 'value' means clip_by_value, 'norm' means clip_by_norm. Default: 'norm'

            limit_train_batches: How much of training dataset to check (float = fraction, int = num_batches)

            limit_val_batches: How much of validation dataset to check (float = fraction, int = num_batches)

            limit_test_batches: How much of test dataset to check (float = fraction, int = num_batches)

            limit_predict_batches: How much of prediction dataset to check (float = fraction, int = num_batches)

            logger: Logger (or iterable collection of loggers) for experiment tracking. A ``True`` value uses
                the default ``TensorBoardLogger``. ``False`` will disable logging. If multiple loggers are
                provided and the `save_dir` property of that logger is not set, local files (checkpoints,
                profiler traces, etc.) are saved in ``default_root_dir`` rather than in the ``log_dir`` of any
                of the individual loggers.

            log_gpu_memory: None, 'min_max', 'all'. Might slow performance

            log_every_n_steps: How often to log within steps (defaults to every 50 steps).

            prepare_data_per_node: If True, each LOCAL_RANK=0 will call prepare data.
                Otherwise only NODE_RANK=0, LOCAL_RANK=0 will prepare data

            process_position: orders the progress bar when running multiple models on same machine.

            progress_bar_refresh_rate: How often to refresh progress bar (in steps). Value ``0`` disables progress bar.
                Ignored when a custom progress bar is passed to :paramref:`~Trainer.callbacks`. Default: None, means
                a suitable value will be chosen based on the environment (terminal, Google COLAB, etc.).

            profiler: To profile individual steps during training and assist in identifying bottlenecks.

            overfit_batches: Overfit a fraction of training data (float) or a set number of batches (int).

            plugins: Plugins allow modification of core behavior like ddp and amp, and enable custom lightning plugins.

            precision: Double precision (64), full precision (32) or half precision (16). Can be used on CPU, GPU or
                TPUs.

            max_epochs: Stop training once this number of epochs is reached. Disabled by default (None).
                If both max_epochs and max_steps are not specified, defaults to ``max_epochs`` = 1000.

            min_epochs: Force training for at least these many epochs. Disabled by default (None).
                If both min_epochs and min_steps are not specified, defaults to ``min_epochs`` = 1.

            max_steps: Stop training after this number of steps. Disabled by default (None).

            min_steps: Force training for at least these number of steps. Disabled by default (None).

            max_time: Stop training after this amount of time has passed. Disabled by default (None).
                The time duration can be specified in the format DD:HH:MM:SS (days, hours, minutes seconds), as a
                :class:`datetime.timedelta`, or a dictionary with keys that will be passed to
                :class:`datetime.timedelta`.

            num_nodes: number of GPU nodes for distributed training.

            num_processes: number of processes for distributed training with distributed_backend="ddp_cpu"

            num_sanity_val_steps: Sanity check runs n validation batches before starting the training routine.
                Set it to `-1` to run all batches in all validation dataloaders.

            reload_dataloaders_every_n_epochs: Set to a non-negative integer to reload dataloaders every n epochs.
                Default: 0

            reload_dataloaders_every_epoch: Set to True to reload dataloaders every epoch.

                .. deprecated:: v1.4
                    ``reload_dataloaders_every_epoch`` has been deprecated in v1.4 and will be removed in v1.6.
                    Please use ``reload_dataloaders_every_n_epochs``.

            replace_sampler_ddp: Explicitly enables or disables sampler replacement. If not specified this
                will toggled automatically when DDP is used. By default it will add ``shuffle=True`` for
                train sampler and ``shuffle=False`` for val/test sampler. If you want to customize it,
                you can set ``replace_sampler_ddp=False`` and add your own distributed sampler.

            resume_from_checkpoint: Path/URL of the checkpoint from which training is resumed. If there is
                no checkpoint file at the path, start from scratch. If resuming from mid-epoch checkpoint,
                training will start from the beginning of the next epoch.

            sync_batchnorm: Synchronize batch norm layers between process groups/whole world.

            terminate_on_nan: If set to True, will terminate training (by raising a `ValueError`) at the
                end of each training batch, if any of the parameters or the loss are NaN or +/-inf.

            tpu_cores: How many TPU cores to train on (1 or 8) / Single TPU to train on [1]

            ipus: How many IPUs to train on.

            track_grad_norm: -1 no tracking. Otherwise tracks that p-norm. May be set to 'inf' infinity-norm.

            truncated_bptt_steps: Deprecated in v1.3 to be removed in 1.5.
                Please use :paramref:`~pytorch_lightning.core.lightning.LightningModule.truncated_bptt_steps` instead.

            val_check_interval: How often to check the validation set. Use float to check within a training epoch,
                use int to check every n steps (batches).

            weights_summary: Prints a summary of the weights when training begins.

            weights_save_path: Where to save weights if specified. Will override default_root_dir
                for checkpoints only. Use this if for whatever reason you need the checkpoints
                stored in a different place than the logs written in `default_root_dir`.
                Can be remote file paths such as `s3://mybucket/path` or 'hdfs://path/'
                Defaults to `default_root_dir`.

            move_metrics_to_cpu: Whether to force internal logged metrics to be moved to cpu.
                This can save some gpu memory, but can make training slower. Use with attention.

            multiple_trainloader_mode: How to loop over the datasets when there are multiple train loaders.
                In 'max_size_cycle' mode, the trainer ends one epoch when the largest dataset is traversed,
                and smaller datasets reload when running out of their data. In 'min_size' mode, all the datasets
                reload when reaching the minimum length of datasets.

            stochastic_weight_avg: Whether to use `Stochastic Weight Averaging (SWA)
                <https://pytorch.org/blog/pytorch-1.6-now-includes-stochastic-weight-averaging/>_`

        """
        super().__init__()
        Trainer._log_api_event("init")
        self.state = TrainerState()
        distributed_backend = distributed_backend or accelerator
        gpu_ids, tpu_cores = self._parse_devices(gpus, auto_select_gpus, tpu_cores)

        # init connectors
        self.dev_debugger = InternalDebugger(self)
        self.config_validator = ConfigValidator(self)
        self.data_connector = DataConnector(self, multiple_trainloader_mode)
        self.optimizer_connector = OptimizerConnector(self)

        self.accelerator_connector = AcceleratorConnector(
            num_processes, devices, tpu_cores, ipus, distributed_backend, gpus, gpu_ids, num_nodes, sync_batchnorm,
            benchmark, replace_sampler_ddp, deterministic, precision, amp_backend, amp_level, plugins
        )
        self.logger_connector = LoggerConnector(self, log_gpu_memory)
        self.model_connector = ModelConnector(self)
        self.callback_connector = CallbackConnector(self)
        self.debugging_connector = DebuggingConnector(self)
        self.training_tricks_connector = TrainingTricksConnector(self)
        self.checkpoint_connector = CheckpointConnector(self, resume_from_checkpoint)
        self.slurm_connector = SLURMConnector(self)
        self.tuner = Tuner(self)

        fit_loop = FitLoop(
            min_epochs=(1 if (min_epochs is None and min_steps is None) else min_epochs),
            max_epochs=(1000 if (max_epochs is None and max_steps is None) else max_epochs),
        )
        training_epoch_loop = TrainingEpochLoop(min_steps, max_steps)
        training_batch_loop = TrainingBatchLoop()
        training_validation_loop = EvaluationLoop()
        training_epoch_loop.connect(batch_loop=training_batch_loop, val_loop=training_validation_loop)
        fit_loop.connect(epoch_loop=training_epoch_loop)

        # default .fit() loop
        self.fit_loop = fit_loop

        # default .validate() loop
        self.validate_loop = EvaluationLoop()

        # default .test() loop
        self.test_loop = EvaluationLoop()

        # default .predict() loop
        self.predict_loop = PredictionLoop()

        # training state
        if weights_summary is not None and weights_summary not in ModelSummary.MODES:
            raise MisconfigurationException(
                f"`weights_summary` can be None, {', '.join(ModelSummary.MODES)}, but got {weights_summary}"
            )
        self.weights_summary = weights_summary
        self.shown_warnings = set()

        # init callbacks
        # Declare attributes to be set in callback_connector on_trainer_init
        self.callback_connector.on_trainer_init(
            callbacks,
            checkpoint_callback,
            progress_bar_refresh_rate,
            process_position,
            default_root_dir,
            weights_save_path,
            stochastic_weight_avg,
            max_time,
        )

        # hook
        self.on_init_start()

        # init optimizer + lr scheduler related flags
        self.optimizer_connector.on_trainer_init()

        # init data flags
        self.data_connector.on_trainer_init(
            check_val_every_n_epoch, reload_dataloaders_every_n_epochs, reload_dataloaders_every_epoch,
            prepare_data_per_node
        )

        # init training tricks
        self.training_tricks_connector.on_trainer_init(
            gradient_clip_val,
            gradient_clip_algorithm,
            track_grad_norm,
            accumulate_grad_batches,
            truncated_bptt_steps,
            terminate_on_nan,
        )
        self._setup_on_init(num_sanity_val_steps)

        # configure tuner
        self.tuner.on_trainer_init(auto_lr_find, auto_scale_batch_size)

        # configure profiler
        self.__init_profiler(profiler)

        # init logger flags
        self.logger_connector.on_trainer_init(
            logger,
            flush_logs_every_n_steps,
            log_every_n_steps,
            move_metrics_to_cpu,
        )

        # init debugging flags
        self.debugging_connector.on_init_start(
            limit_train_batches,
            limit_val_batches,
            limit_test_batches,
            limit_predict_batches,
            val_check_interval,
            overfit_batches,
            fast_dev_run,
        )

        # Callback system
        self.on_init_end()

    def _setup_on_init(
        self,
        num_sanity_val_steps: int,
    ) -> None:
        self._log_device_info()

        self.should_stop = False
        self.state = TrainerState()
        self.num_training_batches = 0
        self.train_dataloader = None

        if num_sanity_val_steps == -1:
            self.num_sanity_val_steps = float("inf")
        else:
            self.num_sanity_val_steps = num_sanity_val_steps

        self.num_sanity_val_batches = []
        self.num_test_batches = []
        self.num_val_batches = []
        self.test_dataloaders = None
        self.val_dataloaders = None

        # .validate() and .test() set this when they load a checkpoint
        self.validated_ckpt_path = None
        self.tested_ckpt_path = None

        # when true, print evaluation results in .validate() and .test()
        self.verbose_evaluate = True

        self.num_predict_batches = []
        self.predicted_ckpt_path = None

    def fit(
        self,
        model: 'pl.LightningModule',
        train_dataloaders: Optional[Union[TRAIN_DATALOADERS, LightningDataModule]] = None,
        val_dataloaders: Optional[EVAL_DATALOADERS] = None,
        datamodule: Optional[LightningDataModule] = None,
        train_dataloader=None,  # noqa TODO: remove with 1.6
    ) -> None:
        r"""
        Runs the full optimization routine.

        Args:
            model: Model to fit.

            train_dataloaders: A collection of :class:`torch.utils.data.DataLoader` or a
                :class:`~pytorch_lightning.core.datamodule.LightningDataModule` specifying training samples.
                In the case of multiple dataloaders, please see this :ref:`page <multiple-training-dataloaders>`.

            val_dataloaders: A :class:`torch.utils.data.DataLoader` or a sequence of them specifying validation samples.

            datamodule: An instance of :class:`~pytorch_lightning.core.datamodule.LightningDataModule`.
        """
        Trainer._log_api_event("fit")

        self.state.fn = TrainerFn.FITTING
        self.state.status = TrainerStatus.RUNNING
        self.training = True

        if train_dataloader is not None:
            rank_zero_deprecation(
                "`trainer.fit(train_dataloader)` is deprecated in v1.4 and will be removed in v1.6."
                " Use `trainer.fit(train_dataloaders)` instead. HINT: added 's'"
            )
            train_dataloaders = train_dataloader
        # if a datamodule comes in as the second arg, then fix it for the user
        if isinstance(train_dataloaders, LightningDataModule):
            datamodule = train_dataloaders
            train_dataloaders = None
        # If you supply a datamodule you can't supply train_dataloader or val_dataloaders
        if (train_dataloaders is not None or val_dataloaders is not None) and datamodule is not None:
            raise MisconfigurationException(
                'You cannot pass `train_dataloader` or `val_dataloaders` to `trainer.fit(datamodule=...)`'
            )

        # links data to the trainer
        self.data_connector.attach_data(
            model, train_dataloaders=train_dataloaders, val_dataloaders=val_dataloaders, datamodule=datamodule
        )

        self.checkpoint_connector.resume_start()

        self._run(model)

        assert self.state.stopped
        self.training = False

    def validate(
        self,
        model: Optional['pl.LightningModule'] = None,
        dataloaders: Optional[Union[EVAL_DATALOADERS, LightningDataModule]] = None,
        ckpt_path: Optional[str] = 'best',
        verbose: bool = True,
        datamodule: Optional[LightningDataModule] = None,
        val_dataloaders=None,  # noqa TODO: remove with 1.6
    ) -> _EVALUATE_OUTPUT:
        r"""
        Perform one evaluation epoch over the validation set.

        Args:
            model: The model to validate.

            dataloaders: A :class:`torch.utils.data.DataLoader` or a sequence of them,
                or a :class:`~pytorch_lightning.core.datamodule.LightningDataModule` specifying validation samples.

            ckpt_path: Either ``best`` or path to the checkpoint you wish to validate.
                If ``None``, use the current weights of the model.
                When the model is given as argument, this parameter will not apply.

            verbose: If True, prints the validation results.

            datamodule: An instance of :class:`~pytorch_lightning.core.datamodule.LightningDataModule`.

        Returns:
            The dictionary with final validation results returned by validation_epoch_end.
            If validation_epoch_end is not defined, the output is a list of the dictionaries
            returned by validation_step.
        """
        # --------------------
        # SETUP HOOK
        # --------------------
        Trainer._log_api_event("validate")
        self.verbose_evaluate = verbose

        self.state.fn = TrainerFn.VALIDATING
        self.state.status = TrainerStatus.RUNNING
        self.validating = True

        if val_dataloaders is not None:
            rank_zero_deprecation(
                "`trainer.validate(val_dataloaders)` is deprecated in v1.4 and will be removed in v1.6."
                " Use `trainer.validate(dataloaders)` instead."
            )
            dataloaders = val_dataloaders
        # if a datamodule comes in as the second arg, then fix it for the user
        if isinstance(dataloaders, LightningDataModule):
            datamodule = dataloaders
            dataloaders = None
        # If you supply a datamodule you can't supply val_dataloaders
        if dataloaders is not None and datamodule:
            raise MisconfigurationException('You cannot pass both `trainer.validate(dataloaders=..., datamodule=...)`')

        model_provided = model is not None
        model = model or self.lightning_module
        if model is None:
            raise MisconfigurationException(
                "`model` must be provided to `trainer.validate()` when it hasn't been passed in a previous run"
            )

        # links data to the trainer
        self.data_connector.attach_data(model, val_dataloaders=dataloaders, datamodule=datamodule)

        if not model_provided:
            self.validated_ckpt_path = self.__load_ckpt_weights(ckpt_path)

        # run validate
        results = self._run(model)

        assert self.state.stopped
        self.validating = False

        return results

    def test(
        self,
        model: Optional['pl.LightningModule'] = None,
        dataloaders: Optional[Union[EVAL_DATALOADERS, LightningDataModule]] = None,
        ckpt_path: Optional[str] = 'best',
        verbose: bool = True,
        datamodule: Optional[LightningDataModule] = None,
        test_dataloaders=None,  # noqa TODO: remove with 1.6
    ) -> _EVALUATE_OUTPUT:
        r"""
        Perform one evaluation epoch over the test set. It's separated from
        fit to make sure you never run on your test set until you want to.

        Args:
            model: The model to test.

            dataloaders: A :class:`torch.utils.data.DataLoader` or a sequence of them,
                or a :class:`~pytorch_lightning.core.datamodule.LightningDataModule` specifying test samples.

            ckpt_path: Either ``best`` or path to the checkpoint you wish to test.
                If ``None``, use the current weights of the model.
                When the model is given as argument, this parameter will not apply.

            verbose: If True, prints the test results.

            datamodule: An instance of :class:`~pytorch_lightning.core.datamodule.LightningDataModule`.

        Returns:
            Returns a list of dictionaries, one for each test dataloader containing their respective metrics.
        """
        # --------------------
        # SETUP HOOK
        # --------------------
        Trainer._log_api_event("test")
        self.verbose_evaluate = verbose

        self.state.fn = TrainerFn.TESTING
        self.state.status = TrainerStatus.RUNNING
        self.testing = True

        if test_dataloaders is not None:
            rank_zero_deprecation(
                "`trainer.test(test_dataloaders)` is deprecated in v1.4 and will be removed in v1.6."
                " Use `trainer.test(dataloaders)` instead."
            )
            dataloaders = test_dataloaders
        # if a datamodule comes in as the second arg, then fix it for the user
        if isinstance(dataloaders, LightningDataModule):
            datamodule = dataloaders
            dataloaders = None
        # If you supply a datamodule you can't supply test_dataloaders
        if dataloaders is not None and datamodule:
            raise MisconfigurationException('You cannot pass both `trainer.test(dataloaders=..., datamodule=...)`')

        model_provided = model is not None
        model = model or self.lightning_module
        if model is None:
            raise MisconfigurationException(
                "`model` must be provided to `trainer.test()` when it hasn't been passed in a previous run"
            )

        # links data to the trainer
        self.data_connector.attach_data(model, test_dataloaders=dataloaders, datamodule=datamodule)

        if not model_provided:
            self.tested_ckpt_path = self.__load_ckpt_weights(ckpt_path)

        # run test
        results = self._run(model)

        assert self.state.stopped
        self.testing = False

        return results

    def predict(
        self,
        model: Optional['pl.LightningModule'] = None,
        dataloaders: Optional[Union[EVAL_DATALOADERS, LightningDataModule]] = None,
        datamodule: Optional[LightningDataModule] = None,
        return_predictions: Optional[bool] = None,
        ckpt_path: Optional[str] = 'best',
    ) -> Optional[_PREDICT_OUTPUT]:
        r"""

        Separates from fit to make sure you never run on your predictions set until you want to.
        This will call the model forward function to compute predictions.

        Args:
            model: The model to predict with.

            dataloaders: A :class:`torch.utils.data.DataLoader` or a sequence of them,
                or a :class:`~pytorch_lightning.core.datamodule.LightningDataModule` specifying prediction samples.

            datamodule: The datamodule with a predict_dataloader method that returns one or more dataloaders.

            return_predictions: Whether to return predictions.
                ``True`` by default except when an accelerator that spawns processes is used (not supported).

            ckpt_path: Either ``best`` or path to the checkpoint you wish to use to predict.
                If ``None``, use the current weights of the model.
                When the model is given as argument, this parameter will not apply.

        Returns:
            Returns a list of dictionaries, one for each provided dataloader containing their respective predictions.
        """

        # --------------------
        # SETUP HOOK
        # --------------------
        Trainer._log_api_event("predict")

        self.state.fn = TrainerFn.PREDICTING
        self.state.status = TrainerStatus.RUNNING
        self.predicting = True

        self.predict_loop.return_predictions = return_predictions

        # if a datamodule comes in as the second arg, then fix it for the user
        if isinstance(dataloaders, LightningDataModule):
            datamodule = dataloaders
            dataloaders = None
        if dataloaders is not None and datamodule:
            raise MisconfigurationException('You cannot pass both `trainer.predict(dataloaders=..., datamodule=...)`')

        model_provided = model is not None
        model = model or self.lightning_module
        if model is None:
            raise MisconfigurationException(
                "`model` must be provided to `trainer.predict()` when it hasn't been passed in a previous run"
            )

        # links data to the trainer
        self.data_connector.attach_data(model, predict_dataloaders=dataloaders, datamodule=datamodule)

        if not model_provided:
            self.predicted_ckpt_path = self.__load_ckpt_weights(ckpt_path)

        results = self._run(model)

        assert self.state.stopped
        self.predicting = False

        return results

    def tune(
        self,
        model: 'pl.LightningModule',
        train_dataloaders: Optional[Union[TRAIN_DATALOADERS, LightningDataModule]] = None,
        val_dataloaders: Optional[EVAL_DATALOADERS] = None,
        datamodule: Optional[LightningDataModule] = None,
        scale_batch_size_kwargs: Optional[Dict[str, Any]] = None,
        lr_find_kwargs: Optional[Dict[str, Any]] = None,
        train_dataloader=None,  # noqa TODO: remove with 1.6
    ) -> Dict[str, Optional[Union[int, _LRFinder]]]:
        r"""
        Runs routines to tune hyperparameters before training.

        Args:
            model: Model to tune.

            train_dataloaders: A collection of :class:`torch.utils.data.DataLoader` or a
                :class:`~pytorch_lightning.core.datamodule.LightningDataModule` specifying training samples.
                In the case of multiple dataloaders, please see this :ref:`page <multiple-training-dataloaders>`.

            val_dataloaders: A :class:`torch.utils.data.DataLoader` or a sequence of them specifying validation samples.

            datamodule: An instance of :class:`~pytorch_lightning.core.datamodule.LightningDataModule`.

            scale_batch_size_kwargs: Arguments for :func:`~pytorch_lightning.tuner.batch_size_scaling.scale_batch_size`

            lr_find_kwargs: Arguments for :func:`~pytorch_lightning.tuner.lr_finder.lr_find`
        """
        Trainer._log_api_event("tune")

        self.state.fn = TrainerFn.TUNING
        self.state.status = TrainerStatus.RUNNING
        self.tuning = True

        if train_dataloader is not None:
            rank_zero_deprecation(
                "`trainer.tune(train_dataloader)` is deprecated in v1.4 and will be removed in v1.6."
                " Use `trainer.tune(train_dataloaders)` instead. HINT: added 's'"
            )
            train_dataloaders = train_dataloader
        # if a datamodule comes in as the second arg, then fix it for the user
        if isinstance(train_dataloaders, LightningDataModule):
            datamodule = train_dataloaders
            train_dataloaders = None
        # If you supply a datamodule you can't supply train_dataloader or val_dataloaders
        if (train_dataloaders is not None or val_dataloaders is not None) and datamodule is not None:
            raise MisconfigurationException(
                'You cannot pass `train_dataloader` or `val_dataloaders` to `trainer.tune(datamodule=...)`'
            )

        # links data to the trainer
        self.data_connector.attach_data(
            model, train_dataloaders=train_dataloaders, val_dataloaders=val_dataloaders, datamodule=datamodule
        )

        result = self.tuner._tune(model, scale_batch_size_kwargs=scale_batch_size_kwargs, lr_find_kwargs=lr_find_kwargs)

        assert self.state.stopped
        self.tuning = False

        return result

    def _run(self, model: 'pl.LightningModule') -> Optional[Union[_EVALUATE_OUTPUT, _PREDICT_OUTPUT]]:
        # clean hparams
        if hasattr(model, "hparams"):
            parsing.clean_namespace(model.hparams)

        self.config_validator.verify_loop_configurations(model)

        # attach model log function to callback
        self.callback_connector.attach_model_logging_functions(model)

        # hook
        self.data_connector.prepare_data(model)
        self.callback_connector._attach_model_callbacks(model, self)

        # ----------------------------
        # SET UP TRAINING
        # ----------------------------
        self.call_hook("on_before_accelerator_backend_setup", model)
        self.accelerator.connect(model)
        self.accelerator.setup_environment()
        self._call_setup_hook(model)  # allow user to setup lightning_module in accelerator environment

        # restore modules after setup
        self.checkpoint_connector.restore_datamodule()
        self.checkpoint_connector.restore_model()
        # restore callback states
        self.checkpoint_connector.restore_callbacks()

        self._call_configure_sharded_model(model)  # allow user to setup in model sharded environment
        self.accelerator.setup(self, model)  # note: this sets up self.lightning_module

        # ----------------------------
        # INSPECT THE CORE LOOPS
        # ----------------------------
        f"""
             Lightning internal flow looks like this:
        {Trainer.fit} or {Trainer.test} or {Trainer.predict}  ||
                                |                             ||
                        create accelerator                    ||
                                |                             ||
                         {self._dispatch}                     ||
                                |                             ||  LIGHTNING
                  {self.accelerator.start_training}           ||
                or {self.accelerator.start_evaluating}        ||
                or {self.accelerator.start_predicting}        ||  FLOW
                                |                             ||
                         {self.run_stage}                     ||
                                |                             ||  DIRECTION
                        {self._run_train}                     ||
                     or {self._run_evaluate}                  ||
                     or {self._run_predict}                   ||
                                |                             ||
                             results                          \/
        This is used to guide readers to the core loops: train, test, predict.
        {self._run_predict} is the simplest to understand, use `Go to Definition` to read it :)
        Search for `start_training` or `start_evaluating` or `start_predicting` in
        `pytorch_lightning/plugins/training_type_plugin` to find accelerator dispatch functions.
        """  # noqa: W605

        # ----------------------------
        # TRAIN
        # ----------------------------
        # hook
        if self.state.fn == TrainerFn.FITTING:
            self.call_hook("on_fit_start")

        # plugin will setup fitting (e.g. ddp will launch child processes)
        self._pre_dispatch()

        # restore optimizers, etc.
        self.checkpoint_connector.restore_training_state()

        # dispatch `start_training` or `start_evaluating` or `start_predicting`
        self._dispatch()

        # plugin will finalized fitting (e.g. ddp_spawn will load trained model)
        self._post_dispatch()

        # ----------------------------
        # POST-Training CLEAN UP
        # ----------------------------
        # hook
        if self.state.fn == TrainerFn.FITTING:
            self.call_hook('on_fit_end')

        # teardown
        self._call_teardown_hook(model)

        if self.state.status != TrainerStatus.INTERRUPTED:
            self.state.status = TrainerStatus.FINISHED
        self.state.stage = None

        return self.accelerator.results

    def _pre_dispatch(self):
        self.accelerator.pre_dispatch(self)
        self._log_hyperparams()

    def _log_hyperparams(self):
        # log hyper-parameters
        hparams_initial = None

        if self.logger is not None:
            # save exp to get started (this is where the first experiment logs are written)
            datamodule_log_hyperparams = self.datamodule._log_hyperparams if self.datamodule is not None else False

            if self.lightning_module._log_hyperparams and datamodule_log_hyperparams:
                datamodule_hparams = self.datamodule.hparams_initial
                lightning_hparams = self.lightning_module.hparams_initial

                colliding_keys = lightning_hparams.keys() & datamodule_hparams.keys()
                if colliding_keys:
                    raise MisconfigurationException(
                        f"Error while merging hparams: the keys {colliding_keys} are present "
                        "in both the LightningModule's and LightningDataModule's hparams."
                    )
                hparams_initial = {**lightning_hparams, **datamodule_hparams}
            elif self.lightning_module._log_hyperparams:
                hparams_initial = self.lightning_module.hparams_initial
            elif datamodule_log_hyperparams:
                hparams_initial = self.datamodule.hparams_initial

            if hparams_initial is not None:
                self.logger.log_hyperparams(hparams_initial)
            self.logger.log_graph(self.lightning_module)
            self.logger.save()

    def _post_dispatch(self):
        self.accelerator.post_dispatch(self)
        # these `teardown` calls are here instead of in `_call_teardown_hook` since they are internal teardowns
        # which need to happen before.
        self.accelerator.teardown()
        self._active_loop.teardown()

    def _dispatch(self):
        if self.evaluating:
            self.accelerator.start_evaluating(self)
        elif self.predicting:
            self.accelerator.start_predicting(self)
        else:
            self.accelerator.start_training(self)

    def run_stage(self):
        self.accelerator.dispatch(self)
        self.__setup_profiler()

        if self.evaluating:
            return self._run_evaluate()
        if self.predicting:
            return self._run_predict()
        return self._run_train()

    def _pre_training_routine(self):
        # wait for all to join if on distributed
        self.accelerator.barrier("setup_training")

        # register auto-resubmit when on SLURM
        self.slurm_connector.register_slurm_signal_handlers()

        self.checkpoint_connector.resume_end()

        # --------------------------
        # Pre-train
        # --------------------------
        # on pretrain routine start
        ref_model = self.lightning_module

        self.on_pretrain_routine_start()
        ref_model.on_pretrain_routine_start()

        # print model summary
        if self.is_global_zero and self.weights_summary is not None and not self.testing:
            max_depth = ModelSummary.MODES[self.weights_summary]
            ref_model.summarize(max_depth=max_depth)

        # on pretrain routine end
        self.on_pretrain_routine_end()
        ref_model.on_pretrain_routine_end()

    def _run_train(self) -> None:
        self._pre_training_routine()

        if not self.is_global_zero and self.progress_bar_callback is not None:
            self.progress_bar_callback.disable()

        self._run_sanity_check(self.lightning_module)

        # enable train mode
        self.model.train()
        torch.set_grad_enabled(True)

        # reload data when needed
        model = self.lightning_module

        self.reset_train_val_dataloaders(model)

        try:
            # reset trainer on this loop and all child loops in case user connected a custom loop
            self.fit_loop.trainer = self
            self.fit_loop.run()
        except KeyboardInterrupt:
            rank_zero_warn('Detected KeyboardInterrupt, attempting graceful shutdown...')
            # user could press Ctrl+c many times... only shutdown once
            if not self.interrupted:
                self.state.status = TrainerStatus.INTERRUPTED
                self.on_keyboard_interrupt()
                # same treatment as below
                self.accelerator.on_train_end()
        except BaseException:
            self.state.status = TrainerStatus.INTERRUPTED
            if distributed_available() and self.world_size > 1:
                # try syncing remaing processes, kill otherwise
                self.training_type_plugin.reconciliate_processes(traceback.format_exc())
            # give accelerators a chance to finish
            self.accelerator.on_train_end()
            self._on_expection()
            # reset bookkeeping
            self.state.stage = None
            raise

    def _run_evaluate(self) -> _EVALUATE_OUTPUT:
        if not self.is_global_zero and self.progress_bar_callback is not None:
            self.progress_bar_callback.disable()

        assert self.evaluating

        # reload dataloaders
        self._evaluation_loop.reload_evaluation_dataloaders()

        # reset trainer on this loop and all child loops in case user connected a custom loop
        self._evaluation_loop.trainer = self

        with self.profiler.profile(f"run_{self.state.stage}_evaluation"), torch.no_grad():
            eval_loop_results = self._evaluation_loop.run()

        # remove the tensors from the eval results
        for i, result in enumerate(eval_loop_results):
            if isinstance(result, dict):
                for k, v in result.items():
                    if isinstance(v, torch.Tensor):
                        result[k] = v.cpu().item()

        return eval_loop_results

    def _run_predict(self) -> Optional[_PREDICT_OUTPUT]:
        self.reset_predict_dataloader(self.lightning_module)
        # reset trainer on this loop and all child loops in case user connected a custom loop
        self.predict_loop.trainer = self
        with torch.no_grad():
            return self.predict_loop.run()

    def _run_sanity_check(self, ref_model):
        using_val_step = ref_model.val_dataloader is not None and is_overridden('validation_step', ref_model)
        should_sanity_check = using_val_step and self.num_sanity_val_steps > 0 and self.limit_val_batches > 0

        # run tiny validation (if validation defined)
        # to make sure program won't crash during val
        if should_sanity_check:
            stage = self.state.stage
            self.sanity_checking = True

            # hook and callback
            self.on_sanity_check_start()

            # reload dataloaders
            self._evaluation_loop.reload_evaluation_dataloaders()

            # run eval step
            with torch.no_grad():
                self._evaluation_loop.run()

            self.on_sanity_check_end()

            # reset validation metrics
            self.logger_connector.reset()

            # reset the seed to what it was before sanity check
            # prevents sanity check to affect random sampling in training
            reset_seed()

            # restore the previous stage when the sanity check if finished
            self.state.stage = stage

    def __load_ckpt_weights(self, ckpt_path: Optional[str]) -> Optional[str]:
        if ckpt_path is None:
            return

        fn = self.state.fn.value

        if ckpt_path == 'best':
            # if user requests the best checkpoint but we don't have it, error
            if not self.checkpoint_callback.best_model_path:
                if self.fast_dev_run:
                    raise MisconfigurationException(
                        f'You cannot execute `.{fn}()` with `fast_dev_run=True` unless you do'
                        f' `.{fn}(ckpt_path=PATH)` as no checkpoint path was generated during fitting.'
                    )
                raise MisconfigurationException(
                    f'`.{fn}(ckpt_path="best")` is set but `ModelCheckpoint` is not configured to save the best model.'
                )
            # load best weights
            ckpt_path = self.checkpoint_callback.best_model_path

        if not ckpt_path:
            raise MisconfigurationException(
                f'`.{fn}()` found no path for the best weights: "{ckpt_path}". Please'
                f' specify a path for a checkpoint `.{fn}(ckpt_path=PATH)`'
            )

        # only one process running at this point for TPUs, as spawn isn't triggered yet
        # todo: move this logic internally within the barrier.
        if not self._device_type == DeviceType.TPU:
            self.training_type_plugin.barrier()

        self.checkpoint_connector.restore_model_weights(ckpt_path)
        return ckpt_path

    def _call_setup_hook(self, model: 'pl.LightningModule') -> None:
        fn = self.state.fn._setup_fn

        self.accelerator.barrier("pre_setup")

        if self.datamodule is not None:
            self.datamodule.setup(stage=fn)
        self.setup(model, stage=fn)
        model.setup(stage=fn)

        self.accelerator.barrier("post_setup")

    def _call_configure_sharded_model(self, model: 'pl.LightningModule') -> None:
        # Call configure sharded model hook if accelerator requests. In some cases
        # we will not call the hook; the hook has initialized the sharded model for example.

        # used on the model if the user re-create a trainer with resume_from_checkpoint
        model_call_configure_sharded_model_hook = getattr(model, "call_configure_sharded_model_hook", False)
        if self.accelerator.call_configure_sharded_model_hook and not model_call_configure_sharded_model_hook:
            with self.accelerator.model_sharded_context():
                model.configure_sharded_model()
                self.configure_sharded_model(model)
            model.call_configure_sharded_model_hook = True
            self.accelerator.call_configure_sharded_model_hook = False

    def _call_teardown_hook(self, model: 'pl.LightningModule') -> None:
        fn = self.state.fn._setup_fn

        if self.datamodule is not None:
            self.datamodule.teardown(stage=fn)
        self.profiler.teardown(stage=fn)
        self.teardown(stage=fn)
        model.teardown(stage=fn)

        model._current_fx_name = None
        model._current_dataloader_idx = None
        # these could have become stale if metrics are defined in `setup`
        model._metric_attributes = None

    def call_hook(self, hook_name: str, *args, **kwargs) -> Any:
        # Note this implementation is copy/pasted into the TrainLoop class in TrainingEpochLoop._on_train_epoch_end_hook
        # This was done to manage the deprecation of the `outputs` argument to on_train_epoch_end
        # If making changes to this function, ensure that those changes are also made to
        # TrainingEpochLoop._on_train_epoch_end_hook
        if self.lightning_module:
            prev_fx_name = self.lightning_module._current_fx_name
            self.lightning_module._current_fx_name = hook_name

        # always profile hooks
        with self.profiler.profile(hook_name):

            # first call trainer hook
            if hasattr(self, hook_name):
                trainer_hook = getattr(self, hook_name)
                trainer_hook(*args, **kwargs)

            # next call hook in lightningModule
            output = None
            model_ref = self.lightning_module
            if is_overridden(hook_name, model_ref):
                hook_fx = getattr(model_ref, hook_name)
                output = hook_fx(*args, **kwargs)

            # call the accelerator hook
            if hasattr(self.accelerator, hook_name):
                accelerator_hook = getattr(self.accelerator, hook_name)
                accelerator_output = accelerator_hook(*args, **kwargs)
                # Rely on the accelerator output if lightningModule hook returns nothing
                # Required for cases such as DataParallel where we reduce the output for the user
                # todo: move this data parallel logic into the data parallel plugin
                output = accelerator_output if output is None else output

        if self.lightning_module:
            # restore current_fx when nested context
            self.lightning_module._current_fx_name = prev_fx_name

        return output

    def _parse_devices(
        self, gpus: Optional[Union[List[int], str, int]], auto_select_gpus: bool, tpu_cores: Optional[Union[List[int],
                                                                                                            str, int]]
    ) -> Tuple[Optional[List[int]], Optional[Union[List[int], int]]]:
        if auto_select_gpus and isinstance(gpus, int):
            gpus = pick_multiple_gpus(gpus)

        # TODO (@seannaren, @kaushikb11): Include IPU parsing logic here
        gpu_ids = device_parser.parse_gpu_ids(gpus)
        tpu_cores = device_parser.parse_tpu_cores(tpu_cores)
        return gpu_ids, tpu_cores

    @staticmethod
    def _log_api_event(event: str) -> None:
        torch._C._log_api_usage_once("lightning.trainer." + event)

    def __init_profiler(self, profiler: Optional[Union[BaseProfiler, str]]) -> None:
        if isinstance(profiler, str):
            PROFILERS = {
                "simple": SimpleProfiler,
                "advanced": AdvancedProfiler,
                "pytorch": PyTorchProfiler,
                "xla": XLAProfiler,
            }
            profiler = profiler.lower()
            if profiler not in PROFILERS:
                raise MisconfigurationException(
                    "When passing string value for the `profiler` parameter of `Trainer`,"
                    f" it can only be one of {list(PROFILERS.keys())}"
                )
            profiler_class = PROFILERS[profiler]
            profiler = profiler_class()
        self.profiler: BaseProfiler = profiler or PassThroughProfiler()

    def __setup_profiler(self) -> None:
        local_rank = self.local_rank if self.world_size > 1 else None
        self.profiler._lightning_module = proxy(self.lightning_module)
<<<<<<< HEAD
        self.profiler.setup(stage=self.state.fn._setup_fn, local_rank=local_rank, log_dir=self.experiment_dir)
=======
        self.profiler.setup(stage=self.state.fn._setup_fn, local_rank=local_rank, log_dir=self.log_dir)

    def _log_device_info(self) -> None:
        rank_zero_info(f'GPU available: {torch.cuda.is_available()}, used: {self._device_type == DeviceType.GPU}')

        num_tpu_cores = self.tpu_cores if self.tpu_cores is not None and self._device_type == DeviceType.TPU else 0
        rank_zero_info(f'TPU available: {_TPU_AVAILABLE}, using: {num_tpu_cores} TPU cores')

        num_ipus = self.ipus if self.ipus is not None else 0
        rank_zero_info(f'IPU available: {_IPU_AVAILABLE}, using: {num_ipus} IPUs')

        if torch.cuda.is_available() and self._device_type != DeviceType.GPU:
            rank_zero_warn(
                "GPU available but not used. Set the gpus flag in your trainer"
                " `Trainer(gpus=1)` or script `--gpus=1`."
            )

        if _TPU_AVAILABLE and self._device_type != DeviceType.TPU:
            rank_zero_warn(
                "TPU available but not used. Set the `tpu_cores` flag in your trainer"
                " `Trainer(tpu_cores=8)` or script `--tpu_cores=8`."
            )

        if _IPU_AVAILABLE and self._device_type != DeviceType.IPU and not isinstance(self.accelerator, IPUAccelerator):
            rank_zero_warn(
                "IPU available but not used. Set the `ipus` flag in your trainer"
                " `Trainer(ipus=8)` or script `--ipus=8`."
            )

    def _on_expection(self):
        if not self.is_global_zero or not _fault_tolerant_enabled():
            return
        # save a checkpoint for fault tolerant training. we don't use `log_dir` to minimize the chances of failure.
        file_path = os.path.join(self.default_root_dir, ".pl_auto_save.ckpt")
        self.save_checkpoint(file_path)
>>>>>>> 2d682fa4
<|MERGE_RESOLUTION|>--- conflicted
+++ resolved
@@ -1263,10 +1263,7 @@
     def __setup_profiler(self) -> None:
         local_rank = self.local_rank if self.world_size > 1 else None
         self.profiler._lightning_module = proxy(self.lightning_module)
-<<<<<<< HEAD
         self.profiler.setup(stage=self.state.fn._setup_fn, local_rank=local_rank, log_dir=self.experiment_dir)
-=======
-        self.profiler.setup(stage=self.state.fn._setup_fn, local_rank=local_rank, log_dir=self.log_dir)
 
     def _log_device_info(self) -> None:
         rank_zero_info(f'GPU available: {torch.cuda.is_available()}, used: {self._device_type == DeviceType.GPU}')
@@ -1300,5 +1297,4 @@
             return
         # save a checkpoint for fault tolerant training. we don't use `log_dir` to minimize the chances of failure.
         file_path = os.path.join(self.default_root_dir, ".pl_auto_save.ckpt")
-        self.save_checkpoint(file_path)
->>>>>>> 2d682fa4
+        self.save_checkpoint(file_path)