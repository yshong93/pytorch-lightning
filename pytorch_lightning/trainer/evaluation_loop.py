--- conflicted
+++ resolved
@@ -11,12 +11,7 @@
 # WITHOUT WARRANTIES OR CONDITIONS OF ANY KIND, either express or implied.
 # See the License for the specific language governing permissions and
 # limitations under the License.
-<<<<<<< HEAD
-import math
-from typing import Any, Dict, List, Optional, Tuple, TYPE_CHECKING, Union
-=======
 from typing import Any, Dict, List, Optional, Tuple, Union
->>>>>>> e61daff5
 
 from torch.utils.data import DataLoader
 
@@ -32,15 +27,9 @@
 
 class EvaluationLoop(object):
 
-<<<<<<< HEAD
-    def __init__(self, trainer: 'Trainer'):
-        self.trainer: 'Trainer' = trainer
-        self.outputs: List[List[_STEP_OUTPUT_TYPE]] = []
-=======
     def __init__(self, trainer: 'pl.Trainer'):
         self.trainer: 'pl.Trainer' = trainer
         self.outputs: EPOCH_OUTPUT = []
->>>>>>> e61daff5
         self.predictions: Optional[PredictionCollection] = None
         self.max_batches: Optional[List[Union[int, float]]] = None
         self.warning_cache = WarningCache()
@@ -199,11 +188,7 @@
             output = self.trainer.call_hook('validation_step_end', *args, **kwargs)
         return output
 
-<<<<<<< HEAD
-    def evaluation_epoch_end(self, outputs: Union[List[List[_STEP_OUTPUT_TYPE]], List[_STEP_OUTPUT_TYPE]]) -> None:
-=======
     def evaluation_epoch_end(self, outputs: EPOCH_OUTPUT) -> None:
->>>>>>> e61daff5
         # unset dataloder_idx in model
         self.trainer.logger_connector.evaluation_epoch_end()
 
