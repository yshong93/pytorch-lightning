# Copyright The PyTorch Lightning team.
#
# Licensed under the Apache License, Version 2.0 (the "License");
# you may not use this file except in compliance with the License.
# You may obtain a copy of the License at
#
#     http://www.apache.org/licenses/LICENSE-2.0
#
# Unless required by applicable law or agreed to in writing, software
# distributed under the License is distributed on an "AS IS" BASIS,
# WITHOUT WARRANTIES OR CONDITIONS OF ANY KIND, either express or implied.
# See the License for the specific language governing permissions and
# limitations under the License.
"""
Convention:
 - Do not include any `_TYPE` suffix
 - Types used in public hooks (as those in the `LightningModule` and `Callback`) should be public (no trailing `_`)
"""
from numbers import Number
from typing import Any, Dict, Iterator, List, Union

import torch
from torchmetrics import Metric

_METRIC = Union[Metric, torch.Tensor, Number]
<<<<<<< HEAD
_METRIC_COLLECTION = Union[_METRIC, Dict[str, '_METRIC_COLLECTION']]
=======
# real type is `Union[_METRIC, Dict[str, '_METRIC_COLLECTION']]` but Sphinx fails with `RecursionError`
_METRIC_COLLECTION = Union[_METRIC, Dict[str, _METRIC]]
>>>>>>> 195b24ba
STEP_OUTPUT = Union[torch.Tensor, Dict[str, Any]]
EPOCH_OUTPUT = List[STEP_OUTPUT]
_EVALUATE_OUTPUT = List[Dict[str, float]]  # 1 dict per DataLoader
_PREDICT_OUTPUT = Union[List[Any], List[List[Any]]]
_PARAMETERS = Iterator[torch.nn.Parameter]<|MERGE_RESOLUTION|>--- conflicted
+++ resolved
@@ -23,12 +23,8 @@
 from torchmetrics import Metric
 
 _METRIC = Union[Metric, torch.Tensor, Number]
-<<<<<<< HEAD
-_METRIC_COLLECTION = Union[_METRIC, Dict[str, '_METRIC_COLLECTION']]
-=======
 # real type is `Union[_METRIC, Dict[str, '_METRIC_COLLECTION']]` but Sphinx fails with `RecursionError`
 _METRIC_COLLECTION = Union[_METRIC, Dict[str, _METRIC]]
->>>>>>> 195b24ba
 STEP_OUTPUT = Union[torch.Tensor, Dict[str, Any]]
 EPOCH_OUTPUT = List[STEP_OUTPUT]
 _EVALUATE_OUTPUT = List[Dict[str, float]]  # 1 dict per DataLoader
