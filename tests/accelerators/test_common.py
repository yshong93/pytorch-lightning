# Copyright The PyTorch Lightning team.
#
# Licensed under the Apache License, Version 2.0 (the "License");
# you may not use this file except in compliance with the License.
# You may obtain a copy of the License at
#
#     http://www.apache.org/licenses/LICENSE-2.0
#
# Unless required by applicable law or agreed to in writing, software
# distributed under the License is distributed on an "AS IS" BASIS,
# WITHOUT WARRANTIES OR CONDITIONS OF ANY KIND, either express or implied.
# See the License for the specific language governing permissions and
# limitations under the License.
import pytest
import torch

import tests.helpers.utils as tutils
from pytorch_lightning import Trainer
from pytorch_lightning.plugins import SingleDevicePlugin
from tests.accelerators.test_dp import CustomClassificationModelDP
from tests.helpers.boring_model import BoringModel
from tests.helpers.datamodules import ClassifDataModule
from tests.helpers.runif import RunIf


@pytest.mark.parametrize(
    "trainer_kwargs", (
        pytest.param(dict(gpus=1), marks=RunIf(min_gpus=1)),
        pytest.param(dict(accelerator="dp", gpus=2), marks=RunIf(min_gpus=2)),
        pytest.param(dict(accelerator="ddp_spawn", gpus=2), marks=RunIf(min_gpus=2)),
    )
)
def test_evaluate(tmpdir, trainer_kwargs):
    tutils.set_random_master_port()

    dm = ClassifDataModule()
    model = CustomClassificationModelDP()
    trainer = Trainer(
        default_root_dir=tmpdir,
        max_epochs=2,
        limit_train_batches=10,
        limit_val_batches=10,
        deterministic=True,
        **trainer_kwargs
    )

    result = trainer.fit(model, datamodule=dm)
    assert result
    assert 'ckpt' in trainer.checkpoint_callback.best_model_path

    old_weights = model.layer_0.weight.clone().detach().cpu()

    result = trainer.validate(datamodule=dm)
    assert result[0]['val_acc'] > 0.55

    result = trainer.test(datamodule=dm)
    assert result[0]['test_acc'] > 0.55

    # make sure weights didn't change
    new_weights = model.layer_0.weight.clone().detach().cpu()
    torch.testing.assert_allclose(old_weights, new_weights)


def test_model_parallel_setup_called(tmpdir):

    class TestModel(BoringModel):

<<<<<<< HEAD
        def on_model_parallel_setup(self):
            self.on_model_parallel_setup_called = True
=======
        def __init__(self):
            super().__init__()
            self.configure_sharded_model_called = False
            self.layer = None

        def configure_sharded_model(self):
            self.configure_sharded_model_called = True
            self.layer = torch.nn.Linear(32, 2)
>>>>>>> f79a13e4

    model = TestModel()
    trainer = Trainer(
        default_root_dir=tmpdir,
        limit_train_batches=2,
        limit_val_batches=2,
        max_epochs=1,
    )
    trainer.fit(model)

<<<<<<< HEAD
    assert model.on_model_parallel_setup_called


def test_model_parallel_setup_false(tmpdir):
    """Ensure ``on_model_parallel_setup`` is not called, when turned off"""

    class TestModel(BoringModel):

        def __init__(self):
            super().__init__()
            self.on_model_parallel_setup_called = False

        def on_model_parallel_setup(self):
            self.on_model_parallel_setup_called = True
=======
    assert model.configure_sharded_model_called


class DummyModel(BoringModel):

    def __init__(self):
        super().__init__()
        self.configure_sharded_model_called = False

    def configure_sharded_model(self):
        self.configure_sharded_model_called = True


def test_configure_sharded_model_false(tmpdir):
    """Ensure ``configure_sharded_model`` is not called, when turned off"""
>>>>>>> f79a13e4

    class CustomPlugin(SingleDevicePlugin):

        @property
<<<<<<< HEAD
        def call_model_parallel_setup_hook(self) -> bool:
            return False

    model = TestModel()
=======
        def call_configure_sharded_model_hook(self) -> bool:
            return False

    model = DummyModel()
>>>>>>> f79a13e4
    trainer = Trainer(
        default_root_dir=tmpdir,
        limit_train_batches=2,
        limit_val_batches=2,
        max_epochs=1,
        plugins=CustomPlugin(device=torch.device("cpu"))
    )
    trainer.fit(model)

<<<<<<< HEAD
    assert not model.on_model_parallel_setup_called


def test_model_parallel_setup_called_once(tmpdir):
    """Ensure ``on_model_parallel_setup`` is only called once"""

    class TestModel(BoringModel):

        def __init__(self):
            super().__init__()
            self.on_model_parallel_setup_called = False

        def on_model_parallel_setup(self):
            self.on_model_parallel_setup_called = True

    model = TestModel()
=======
    assert not model.configure_sharded_model_called


def test_accelerator_configure_sharded_model_called_once(tmpdir):
    """Ensure that the configure sharded model hook is called, and set to False after to ensure not called again."""

    model = DummyModel()
    trainer = Trainer(
        default_root_dir=tmpdir,
        limit_train_batches=2,
        limit_val_batches=2,
        max_epochs=1,
    )
    assert trainer.accelerator.call_configure_sharded_model_hook is True
    trainer.fit(model)
    assert trainer.accelerator.call_configure_sharded_model_hook is False


def test_configure_sharded_model_called_once(tmpdir):
    """Ensure ``configure_sharded_model`` is only called once"""

    model = DummyModel()
>>>>>>> f79a13e4
    trainer = Trainer(
        default_root_dir=tmpdir,
        limit_train_batches=2,
        limit_val_batches=2,
        max_epochs=1,
    )
    trainer.fit(model)

<<<<<<< HEAD
    assert model.on_model_parallel_setup_called
    model.on_model_parallel_setup_called = False

    assert not model.on_model_parallel_setup_called
=======
    assert model.configure_sharded_model_called
    model.configure_sharded_model_called = False

    assert not model.configure_sharded_model_called
>>>>>>> f79a13e4
<|MERGE_RESOLUTION|>--- conflicted
+++ resolved
@@ -65,10 +65,6 @@
 
     class TestModel(BoringModel):
 
-<<<<<<< HEAD
-        def on_model_parallel_setup(self):
-            self.on_model_parallel_setup_called = True
-=======
         def __init__(self):
             super().__init__()
             self.configure_sharded_model_called = False
@@ -77,7 +73,6 @@
         def configure_sharded_model(self):
             self.configure_sharded_model_called = True
             self.layer = torch.nn.Linear(32, 2)
->>>>>>> f79a13e4
 
     model = TestModel()
     trainer = Trainer(
@@ -88,22 +83,6 @@
     )
     trainer.fit(model)
 
-<<<<<<< HEAD
-    assert model.on_model_parallel_setup_called
-
-
-def test_model_parallel_setup_false(tmpdir):
-    """Ensure ``on_model_parallel_setup`` is not called, when turned off"""
-
-    class TestModel(BoringModel):
-
-        def __init__(self):
-            super().__init__()
-            self.on_model_parallel_setup_called = False
-
-        def on_model_parallel_setup(self):
-            self.on_model_parallel_setup_called = True
-=======
     assert model.configure_sharded_model_called
 
 
@@ -119,22 +98,14 @@
 
 def test_configure_sharded_model_false(tmpdir):
     """Ensure ``configure_sharded_model`` is not called, when turned off"""
->>>>>>> f79a13e4
 
     class CustomPlugin(SingleDevicePlugin):
 
         @property
-<<<<<<< HEAD
-        def call_model_parallel_setup_hook(self) -> bool:
-            return False
-
-    model = TestModel()
-=======
         def call_configure_sharded_model_hook(self) -> bool:
             return False
 
     model = DummyModel()
->>>>>>> f79a13e4
     trainer = Trainer(
         default_root_dir=tmpdir,
         limit_train_batches=2,
@@ -144,24 +115,6 @@
     )
     trainer.fit(model)
 
-<<<<<<< HEAD
-    assert not model.on_model_parallel_setup_called
-
-
-def test_model_parallel_setup_called_once(tmpdir):
-    """Ensure ``on_model_parallel_setup`` is only called once"""
-
-    class TestModel(BoringModel):
-
-        def __init__(self):
-            super().__init__()
-            self.on_model_parallel_setup_called = False
-
-        def on_model_parallel_setup(self):
-            self.on_model_parallel_setup_called = True
-
-    model = TestModel()
-=======
     assert not model.configure_sharded_model_called
 
 
@@ -184,7 +137,6 @@
     """Ensure ``configure_sharded_model`` is only called once"""
 
     model = DummyModel()
->>>>>>> f79a13e4
     trainer = Trainer(
         default_root_dir=tmpdir,
         limit_train_batches=2,
@@ -193,14 +145,7 @@
     )
     trainer.fit(model)
 
-<<<<<<< HEAD
-    assert model.on_model_parallel_setup_called
-    model.on_model_parallel_setup_called = False
-
-    assert not model.on_model_parallel_setup_called
-=======
     assert model.configure_sharded_model_called
     model.configure_sharded_model_called = False
 
-    assert not model.configure_sharded_model_called
->>>>>>> f79a13e4
+    assert not model.configure_sharded_model_called